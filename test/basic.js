--- conflicted
+++ resolved
@@ -41,7 +41,6 @@
 			var port = new serialPort.SerialPort('johnJacobJingleheimerSchmidt', { databits : 19 }, false, errorCallback);
 		});
 	});
-<<<<<<< HEAD
 });
 
 var parsers = serialPort.parsers;
@@ -68,7 +67,6 @@
     });
   });
 
-=======
 
 	describe('test error handling', function() {
 
@@ -102,5 +100,4 @@
 			var port = new serialPort.SerialPort('johnJacobJingleheimerSchmidt', { databits : 19 }, false, errorCallback);
 		});
 	});
->>>>>>> e86b9679
 });